--- conflicted
+++ resolved
@@ -198,7 +198,6 @@
             padding-left: 20px;
         }
 
-<<<<<<< HEAD
         .markdown pre code, .markdown code {
             font-family: 'D2Coding', 'Fira Mono', 'Consolas', monospace;
             font-size: 15px;
@@ -234,10 +233,6 @@
             word-break: break-word;
         }
 
-
-
-
-=======
         .settings-btn {
             margin-left: auto;
             background-color: transparent;
@@ -261,7 +256,7 @@
             width: 200px;
             gap: 8px;
             height: auto;
->>>>>>> 8412e186
+
 
             background-color: white;
             border: 3px solid #374862;
